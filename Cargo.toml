--- conflicted
+++ resolved
@@ -8,10 +8,9 @@
 repository = "https://github.com/rust-clique/confy"
 
 [dependencies]
-<<<<<<< HEAD
-serde = "1.0"
-toml = { version = "0.4", optional = true }
-directories = "0.10"
+serde = "^1.0"
+toml = { version = "^0.5", optional = true }
+directories = "^2.0"
 serde_derive = { version = "1.0", optional = true }
 failure = "0.1"
 serde_yaml = { version = "0.8", optional = true }
@@ -22,11 +21,6 @@
 sd = ["serde_derive"]
 toml_conf = ["toml"]
 yaml_conf = ["serde_yaml"]
-=======
-serde = "^1.0"
-toml = "^0.5"
-directories = "^2.0"
->>>>>>> 5a58388f
 
 [[example]]
 name = "simple"
