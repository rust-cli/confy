[package]
name = "confy"
version = "0.3.2-alpha.1"
authors = ["Katharina Fey <kookie@spacekookie.de>"]
description = "Boilerplate-free configuration management"
license = "MIT/X11 OR Apache-2.0"
documentation = "https://docs.rs/confy"
repository = "https://github.com/rust-clique/confy"

[dependencies]
serde = "1.0"
toml = { version = "0.4", optional = true }
directories = "0.10"
serde_derive = { version = "1.0", optional = true }
failure = "0.1"
<<<<<<< HEAD
serde_yaml = { version = "0.8", optional = true }
=======
cargo_metadata = "0.8"
>>>>>>> 5668d5af

[features]
default = ["toml_conf"]
sd = ["serde_derive"]
toml_conf = ["toml"]
yaml_conf = ["serde_yaml"]

[[example]]
name = "simple"
required-features = ["sd"]<|MERGE_RESOLUTION|>--- conflicted
+++ resolved
@@ -13,11 +13,8 @@
 directories = "0.10"
 serde_derive = { version = "1.0", optional = true }
 failure = "0.1"
-<<<<<<< HEAD
 serde_yaml = { version = "0.8", optional = true }
-=======
 cargo_metadata = "0.8"
->>>>>>> 5668d5af
 
 [features]
 default = ["toml_conf"]
