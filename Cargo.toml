[package]
name = "confy"
version = "0.5.0"
authors = ["Katharina Fey <kookie@spacekookie.de>"]
description = "Boilerplate-free configuration management"
license = "MIT/X11 OR Apache-2.0"
documentation = "https://docs.rs/confy"
repository = "https://github.com/rust-cli/confy"
readme = "README.md"
edition = "2021"

[dependencies]
<<<<<<< HEAD
directories = "^2.0"
ron = { version = "0.8.0", optional = true }
=======
directories = "4.0"
>>>>>>> 3dd96a2a
serde = "^1.0"
serde_yaml = { version = "0.8", optional = true }
thiserror = "1.0"
toml = { version = "^0.5", optional = true }

[features]
default = ["toml_conf"]
toml_conf = ["toml"]
yaml_conf = ["serde_yaml"]
ron_conf = ["ron"]

[[example]]
name = "simple"

[dev-dependencies]
serde_derive = "^1.0"
tempfile = "3.2.0"<|MERGE_RESOLUTION|>--- conflicted
+++ resolved
@@ -10,12 +10,8 @@
 edition = "2021"
 
 [dependencies]
-<<<<<<< HEAD
-directories = "^2.0"
 ron = { version = "0.8.0", optional = true }
-=======
 directories = "4.0"
->>>>>>> 3dd96a2a
 serde = "^1.0"
 serde_yaml = { version = "0.8", optional = true }
 thiserror = "1.0"
