[package]
name = "confy"
version = "2.0.0"
authors = ["Katharina Fey <kookie@spacekookie.de>"]
description = "Boilerplate-free configuration management"
license = "MIT/X11 OR Apache-2.0"
documentation = "https://docs.rs/confy"
repository = "https://github.com/rust-cli/confy"
readme = "README.md"
edition = "2024"

[dependencies]
<<<<<<< HEAD
ron = { version = "0.11.0", optional = true }
directories = "6"
=======
ron = { version = "0.10.1", optional = true }
etcetera = "0.10.0"
>>>>>>> 286668af
serde = "^1.0"
serde_yaml = { version = "0.9", optional = true }
thiserror = "2.0"
basic-toml = { version = "0.1.10", optional = true }
toml = { version = "0.9", optional = true }
lazy_static = "1.5"

[features]
default = ["toml_conf"]
toml_conf = ["toml"]
basic_toml_conf = ["basic-toml"]
yaml_conf = ["serde_yaml"]
ron_conf = ["ron"]

[[example]]
name = "simple"

[dev-dependencies]
serde_derive = "^1.0"
tempfile = "3.16.0"<|MERGE_RESOLUTION|>--- conflicted
+++ resolved
@@ -10,13 +10,8 @@
 edition = "2024"
 
 [dependencies]
-<<<<<<< HEAD
 ron = { version = "0.11.0", optional = true }
-directories = "6"
-=======
-ron = { version = "0.10.1", optional = true }
 etcetera = "0.10.0"
->>>>>>> 286668af
 serde = "^1.0"
 serde_yaml = { version = "0.9", optional = true }
 thiserror = "2.0"
